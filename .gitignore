--- conflicted
+++ resolved
@@ -161,14 +161,13 @@
 
 # Hydra output folder
 outputs
-<<<<<<< HEAD
+
 
 #Jupyter notebooks
 *.ipynb
-=======
+
 hydra_outputs
 
 # Scripts outputs
 /sulis/*.o
 /apocrita/*.o
->>>>>>> 0bacd759
